--- conflicted
+++ resolved
@@ -150,17 +150,6 @@
 mark this message failed and release it for another consumer to pick up
 
 # TODO
-<<<<<<< HEAD
-* store the `acquire_timeout` per message
-* allow a message to be `put` with a delay before it's available (add a `delivery_timestamp` column)
-* keep track of failure count for each message and implement exponential backoff
-* ttl for messages
-* a dead letter queue for messages that can't be delivered
-* `.getmany` method to get a batch of messages at a time, possibly from multiple topics
-* message priority (maybe just implemented as a wrapper around multiple topics)
-* Do some benchmarking and add indices
-* raise some better exceptions if we get an expected error from the SQL library (table doesn't exist, etc)
-=======
 * [x] allow a message to be `put` with a delay before it's available (add a `delivery_timestamp` column)
 * [ ] keep track of failure count for each message and implement exponential backoff
 * [ ] ttl for messages
@@ -170,7 +159,6 @@
 * [ ] `.getmany` method to get a batch of messages at a time, possibly from multiple topics
 * [ ] raise some better exceptions if we get an expected error from the SQL library (table doesn't exist, etc)
 * [ ] Do some benchmarking and add indices
->>>>>>> f622e532
 
 # Contributing
 
